#ssh-addkey.yml 
---
- hosts: all
<<<<<<< HEAD
  gather_facts: false
  collections:
    - ibm.power_ibmi
=======
  gather_facts: no
  collections:
   - ibm.power_ibmi
>>>>>>> 15638964
  vars:
    target_user: '{{ ansible_ssh_user }}'

  tasks:
  - name: install ssh key
    authorized_key: user={{ target_user }}
                    key="{{ lookup('file', '~/.ssh/id_rsa.pub')  }}"
                    state=present

  - name: find the home directory
    ibmi_user_and_group:
      operation: 'display'
      user: '{{ target_user }}'
    register: user_result

  - name: set home_dir
    set_fact:
      home_dir: "{{ user_result['result_set'][0]['HOME_DIRECTORY'] }}"

  - name: the authority of home directory has to be 0700
    file:
      path: '{{ home_dir }}'
      state: directory
      mode: '0700'
      owner: '{{ target_user }}'

  - name: the authority of .ssh directory has to be 0700
    file:
      path: '{{ home_dir }}/.ssh'
      state: directory
      mode: '0700'
      owner: '{{ target_user }}'

  - name: the authority of authorized_keys has to be 0600
    file:
      path: '{{ home_dir }}/.ssh/authorized_keys'
      state: file
      mode: '0600'
      owner: '{{ target_user }}'<|MERGE_RESOLUTION|>--- conflicted
+++ resolved
@@ -1,15 +1,10 @@
 #ssh-addkey.yml 
 ---
 - hosts: all
-<<<<<<< HEAD
-  gather_facts: false
-  collections:
-    - ibm.power_ibmi
-=======
   gather_facts: no
   collections:
    - ibm.power_ibmi
->>>>>>> 15638964
+
   vars:
     target_user: '{{ ansible_ssh_user }}'
 
